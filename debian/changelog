--- conflicted
+++ resolved
@@ -1,6 +1,11 @@
+offlineimap (4.0.15) unstable; urgency=low
+
+  * Applied patch from Aaron Schrab to sync INTERNALDATEs.
+
+ -- John Goerzen <jgoerzen@complete.org>  Mon, 21 Aug 2006 05:17:48 -0500
+
 offlineimap (4.0.14) unstable; urgency=low
 
-<<<<<<< HEAD
   * ACK NMU 4.0.13-0.1.  Thanks, Pierre.  Closes: #380880.
   * Update 33 more instances of the old FSF address.
   * Fix off-by-one in example config file.  Closes: #342450.
@@ -19,11 +24,6 @@
   * Fix old FSF address.
 
  -- Pierre Habouzit <madcoder@debian.org>  Fri, 11 Aug 2006 19:05:06 +0200
-=======
-  * Applied patch from Aaron Schrab to sync INTERNALDATEs.
-
- -- John Goerzen <jgoerzen@complete.org>  Mon, 21 Aug 2006 05:17:48 -0500
->>>>>>> d445cef8
 
 offlineimap (4.0.13) unstable; urgency=low
 
