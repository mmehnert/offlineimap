--- conflicted
+++ resolved
@@ -294,12 +294,8 @@
 
 def syncfolder(accountname, remoterepos, remotefolder, localrepos,
                statusrepos, quick):
-<<<<<<< HEAD
-=======
     """This function is called as target for the
     InstanceLimitedThread invokation in SyncableAccount."""
-    global mailboxes
->>>>>>> 465af6c4
     ui = getglobalui()
     ui.registerthread(accountname)
     try:
